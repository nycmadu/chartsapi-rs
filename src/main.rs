#![warn(clippy::all, clippy::pedantic, clippy::nursery)]

use crate::faa_metafile::{DigitalTpp, ProductSet};
use crate::response_dtos::ResponseDto::{Charts, GroupedCharts};
use crate::response_dtos::{ChartDto, ChartGroup, GroupedChartsDto, ResponseDto};
use axum::extract::{Path, Query, State};
use axum::http::StatusCode;
use axum::response::{IntoResponse, Redirect, Response};
use axum::routing::get;
use axum::{Json, Router};
use chrono::{NaiveDate, NaiveDateTime, Utc};
use indexmap::IndexMap;
use quick_xml::de::from_str;
use serde::{Deserialize, Serialize};
use std::sync::{Arc, RwLock};
use std::time::Duration;
use tower_http::services::ServeDir;
use tower_http::trace::TraceLayer;
use tracing::{debug, info, warn};

mod faa_metafile;
mod response_dtos;

struct ChartsHashMaps {
    faa: IndexMap<String, Vec<ChartDto>>,
    icao: IndexMap<String, String>,
}

#[tokio::main]
async fn main() {
    tracing_subscriber::fmt()
        .with_max_level(tracing::Level::DEBUG)
        .init();

    // Initialize current_cycle and in-memory hashmaps for FAA/ICAO id lookup
    let current_cycle = RwLock::new(fetch_current_cycle().await.unwrap_or_else(|e| {
        warn!(
            "Error initializing current cycle, falling back to default: {}",
            e
        );
<<<<<<< HEAD
        "2411".to_string()
=======
        "2409".to_string()
>>>>>>> 7e149a25
    }));
    let cycle_clone = current_cycle.read().unwrap().clone();
    let hashmaps = Arc::new(RwLock::new(
        load_charts(&cycle_clone)
            .await
            .expect("Could not fetch and initialize charts"),
    ));
    let axum_state = Arc::clone(&hashmaps);

    // Spawn cycle and chart update loop
    tokio::spawn(async move {
        loop {
            tokio::time::sleep(Duration::from_secs(3600)).await;
            match fetch_current_cycle().await {
                Ok(fetched_cycle) => {
                    if fetched_cycle.eq_ignore_ascii_case(&current_cycle.read().unwrap()) {
                        debug!("No new cycle found");
                        continue;
                    }

                    info!("Found new cycle: {fetched_cycle}");
                    match load_charts(&fetched_cycle).await {
                        Ok(new_charts) => {
                            *hashmaps.write().unwrap() = new_charts;
                            *current_cycle.write().unwrap() = fetched_cycle;
                        }
                        Err(e) => warn!("Error while fetching charts: {}", e),
                    }
                }
                Err(e) => warn!("Error while fetching current cycle: {}", e),
            }
        }
    });

    // Create and run axum app
    let app = Router::new()
        .route("/v1/charts", get(charts_handler))
        .nest_service("/v1/charts/static", ServeDir::new("assets"))
        .route(
            "/v1/charts/:apt_id/:chart_search_term",
            get(chart_search_handler),
        )
        .with_state(axum_state)
        .layer(TraceLayer::new_for_http());

    let listener = tokio::net::TcpListener::bind("0.0.0.0:8000").await.unwrap();
    axum::serve(listener, app).await.unwrap();
}

#[derive(Deserialize)]
struct ChartsOptions {
    apt: Option<String>,
    group: Option<i32>,
}

#[derive(Serialize, Deserialize)]
struct ErrorMessage {
    pub status: &'static str,
    pub status_code: &'static str,
    pub message: &'static str,
}

async fn charts_handler(
    State(hashmaps): State<Arc<RwLock<ChartsHashMaps>>>,
    options: Query<ChartsOptions>,
) -> Response {
    let Query(chart_options) = options;

    // Check that we have an airport to lookup
    if chart_options.apt.is_none()
        || chart_options
            .apt
            .as_ref()
            .is_some_and(|s| s.trim().is_empty())
    {
        return (
            StatusCode::NOT_FOUND,
            Json(ErrorMessage {
                status: "error",
                status_code: "404",
                message: "Please specify an airport.",
            }),
        )
            .into_response();
    }

    // Check if supplied chart group is valid, if given as param
    if chart_options.group.is_some_and(|i| !(1..=7).contains(&i)) {
        return (
            StatusCode::FORBIDDEN,
            Json(ErrorMessage {
                status: "error",
                status_code: "403",
                message: "That is not a valid grouping code.",
            }),
        )
            .into_response();
    }

    let mut results: IndexMap<String, ResponseDto> = IndexMap::new();
    for airport in chart_options.apt.unwrap().split(',') {
        let airport_uppercase = airport.to_uppercase();
        if let Some(charts) = lookup_charts(&airport_uppercase, &hashmaps) {
            results.insert(
                airport_uppercase,
                apply_group_param(&charts, chart_options.group),
            );
        }
    }
    (StatusCode::OK, Json(results)).into_response()
}

fn lookup_charts(apt_id: &str, hashmaps: &Arc<RwLock<ChartsHashMaps>>) -> Option<Vec<ChartDto>> {
    let reader = hashmaps.read().unwrap();
    reader.faa.get(apt_id).map_or_else(
        || {
            reader
                .icao
                .get(&apt_id.to_uppercase())
                .and_then(|faa_id| reader.faa.get(faa_id).cloned())
        },
        |charts| Some(charts.clone()),
    )
}

async fn chart_search_handler(
    State(hashmaps): State<Arc<RwLock<ChartsHashMaps>>>,
    Path((apt_id, chart_search)): Path<(String, String)>,
) -> Response {
    if let Some(charts) = lookup_charts(&apt_id.to_uppercase(), &hashmaps) {
        if let Some(chart) = charts
            .iter()
            .find(|c| c.chart_name.contains(&chart_search.to_uppercase()))
        {
            return Redirect::temporary(&chart.pdf_path).into_response();
        } else {
            let cleaned_search: String =
                chart_search.chars().filter(|c| c.is_alphabetic()).collect();
            if let Some(chart) = charts.iter().find(|c| {
                (c.chart_group == ChartGroup::Arrivals || c.chart_group == ChartGroup::Departures)
                    && c.chart_name.contains(&cleaned_search.to_uppercase())
            }) {
                return Redirect::temporary(&chart.pdf_path).into_response();
            }
        }
    }

    // Return 404 if we didn't find a chart above
    (
        StatusCode::NOT_FOUND,
        Json(ErrorMessage {
            status: "error",
            status_code: "404",
            message: "Chart not found.",
        }),
    )
        .into_response()
}

const GROUP_1_TYPES: [ChartGroup; 5] = [
    ChartGroup::Apd,
    ChartGroup::General,
    ChartGroup::Departures,
    ChartGroup::Arrivals,
    ChartGroup::Approaches,
];
const GROUP_2_TYPES: [ChartGroup; 1] = [ChartGroup::Apd];
const GROUP_3_TYPES: [ChartGroup; 2] = [ChartGroup::Apd, ChartGroup::General];
const GROUP_4_TYPES: [ChartGroup; 1] = [ChartGroup::Departures];
const GROUP_5_TYPES: [ChartGroup; 1] = [ChartGroup::Arrivals];
const GROUP_6_TYPES: [ChartGroup; 1] = [ChartGroup::Approaches];
const GROUP_7_TYPES: [ChartGroup; 3] = [
    ChartGroup::Departures,
    ChartGroup::Arrivals,
    ChartGroup::Approaches,
];

fn apply_group_param(charts: &[ChartDto], group: Option<i32>) -> ResponseDto {
    group.map_or_else(
        || Charts(charts.to_owned()),
        |i| match i {
            1 => filter_group_by_types(charts, &GROUP_1_TYPES, true),
            2 => filter_group_by_types(charts, &GROUP_2_TYPES, false),
            3 => filter_group_by_types(charts, &GROUP_3_TYPES, false),
            4 => filter_group_by_types(charts, &GROUP_4_TYPES, false),
            5 => filter_group_by_types(charts, &GROUP_5_TYPES, false),
            6 => filter_group_by_types(charts, &GROUP_6_TYPES, false),
            7 => filter_group_by_types(charts, &GROUP_7_TYPES, true),
            _ => Charts(vec![]),
        },
    )
}

fn filter_group_by_types(
    charts: &[ChartDto],
    types: &[ChartGroup],
    return_groups: bool,
) -> ResponseDto {
    if return_groups {
        let mut grouped = GroupedChartsDto::new();
        charts
            .iter()
            .filter(|c| types.contains(&c.chart_group))
            .for_each(|c| grouped.add_chart(c.clone()));
        GroupedCharts(grouped)
    } else {
        Charts(
            charts
                .iter()
                .filter(|c| types.contains(&c.chart_group))
                .cloned()
                .collect(),
        )
    }
}

async fn load_charts(current_cycle: &str) -> Result<ChartsHashMaps, anyhow::Error> {
    debug!("Starting charts metafile request");
    let base_url = cycle_url(current_cycle);
    let metafile = reqwest::get(format!("{base_url}/xml_data/d-tpp_Metafile.xml"))
        .await?
        .text()
        .await?;
    debug!("Charts metafile request completed");
    let dtpp = from_str::<DigitalTpp>(&metafile)?;

    let eff_start =
        NaiveDateTime::parse_from_str(&dtpp.from_effective_date, "%H%MZ %m/%d/%y")?.and_utc();
    let now = Utc::now();
    debug!("Effective start for charts: {}", eff_start);
    if eff_start > now {
        anyhow::bail!("Effective date {} greater than now {}", eff_start, now);
    }

    let mut faa: IndexMap<String, Vec<ChartDto>> = IndexMap::new();
    let mut icao: IndexMap<String, String> = IndexMap::new();
    let mut count = 0;

    for state in dtpp.states {
        for city in state.cities {
            for airport in city.airports {
                for record in airport
                    .chart_records
                    .into_iter()
                    .filter(|r| r.useraction != "D")
                {
                    let chart_dto = ChartDto {
                        state: state.id.clone(),
                        state_full: state.full_name.clone(),
                        city: city.id.clone(),
                        volume: city.volume.clone(),
                        airport_name: airport.id.clone(),
                        military: airport.military.clone(),
                        faa_ident: airport.apt_ident.clone(),
                        icao_ident: airport.icao_ident.clone(),
                        chart_seq: record.chartseq,
                        chart_name: record.chart_name,
                        pdf_path: format!("{base_url}/{pdf}", pdf = record.pdf_name),
                        chart_group: match record.chart_code.as_str() {
                            "IAP" => ChartGroup::Approaches,
                            "ODP" | "DP" | "DAU" => ChartGroup::Departures,
                            "STAR" => ChartGroup::Arrivals,
                            "APD" => ChartGroup::Apd,
                            _ => ChartGroup::General, // Includes "MIN" | "LAH" | "HOT"
                        },
                        chart_code: record.chart_code,
                        pdf_name: record.pdf_name,
                    };

                    if !chart_dto.icao_ident.is_empty() {
                        icao.insert(chart_dto.icao_ident.clone(), chart_dto.faa_ident.clone());
                    }

                    // Prefer the syntax below, but requires a clone in the modify case
                    // faa.entry(chart_dto.faa_ident.clone())
                    //     .and_modify(|charts| charts.push(chart_dto.clone()))
                    //     .or_insert(vec![chart_dto]);

                    if let Some(charts) = faa.get_mut(&chart_dto.faa_ident) {
                        charts.push(chart_dto);
                    } else {
                        faa.insert(chart_dto.faa_ident.clone(), vec![chart_dto]);
                    }

                    count += 1;
                }
            }
        }
    }

    info!("Loaded {count} charts");
    Ok(ChartsHashMaps { faa, icao })
}

async fn fetch_current_cycle() -> Result<String, anyhow::Error> {
    info!("Fetching current cycle");
    let cycle_xml = reqwest::get("https://external-api.faa.gov/apra/dtpp/info")
        .await?
        .text()
        .await?;
    let product_set = from_str::<ProductSet>(&cycle_xml)?;
    let date = NaiveDate::parse_from_str(&product_set.edition.date, "%m/%d/%Y")?;
    let cycle_str = format!("{}{}", date.format("%y"), product_set.edition.number);
    info!("Found current cycle: {cycle_str}");
    Ok(cycle_str)
}

fn cycle_url(current_cycle: &str) -> String {
    format!("https://aeronav.faa.gov/d-tpp/{current_cycle}",)
}<|MERGE_RESOLUTION|>--- conflicted
+++ resolved
@@ -38,11 +38,7 @@
             "Error initializing current cycle, falling back to default: {}",
             e
         );
-<<<<<<< HEAD
         "2411".to_string()
-=======
-        "2409".to_string()
->>>>>>> 7e149a25
     }));
     let cycle_clone = current_cycle.read().unwrap().clone();
     let hashmaps = Arc::new(RwLock::new(
